import discord
import os
from dotenv import load_dotenv
from discord.ext import commands
import DbModel
from DbModel import WakaData
import auth
import constant
import json
import data_parser


class WakaBot(commands.Bot):
    def __init__(self):
        super().__init__(command_prefix='!', intents=intents)
        self.authenticator = auth.Authorizer()

        # Command to register user
        @self.command(name='register')
        async def waka_register(ctx):
            server_id = ctx.guild.id
            cmd_author = ctx.message.author
            # initialize_user_data returns the record that was successfully created
            # If it didn't work, it returns None. So if it's not None, it worked.
            # OR, we check if the user is initialized in the database but NOT authenticated (meaning auth_token is None)
            if DbModel.initialize_user_data(str(cmd_author), server_id) or DbModel.is_user_initialized_not_authenticated(str(cmd_author), server_id):
                url = self.authenticator.get_user_authorization_url()
                await cmd_author.send("HERE ARE THE STEPS TO AUTHORIZE YOURSELF WITH THE WAKABOT:\n\n1). Visit the "
                                      "URL at the bottom of this message.\n\n2). Allow Wakabot to be able to read "
                                      "your user data\n\n**3.) Once you have authorized, Wakatime should give you an "
                                      "initial access token (It will look like sec_###...). Copy that token as is, "
                                      "paste it into THIS private "
                                      "message, and send it to me.**\n\n4.) Once that is done, I should inform you "
                                      "that you have successfully authenticated. You are ready to use Wakabot "
                                      "commands on the server you have registered in.\n\n||{}||".format(url))
                await ctx.message.reply("I sent you a DM to continue the registration process!")
            else:
                await cmd_author.send('You either already requested to be initialized or you are already authenticated')


<<<<<<< HEAD
        # HANDLES ALL LEADERBOARDS ARGS
        @self.command(name='top')
        async def leaderboard(ctx):
            pass
        
        # HANDLES ALL INDIVIDUAL STAT ARGS
        @self.command(name='stats')
        async def stats(ctx, r, user: discord.Member):
=======
        # Command to print the top 5 users of the week
        #@self.command(name='weekly')
        #async def waka_leaderboard_weekly(ctx):
        #    pass

        @self.command(name='weekly')
        async def self_weekly(ctx):
>>>>>>> 2bf86cbb
            """
            Prints out the stats of the user that sends the command
            args[0]: range (week, month, year, alltime)
            args[1]: username (OPTIONAL)
            """
            # Time range of stats to be printed
            if r == 'week' or r =='weekly': # there is no keyword to get the actual current week
                range = constant.WEEK                   # i will have to make a method in future to calc the most recent
                r = "week"                              # sunday and then i will put a custome range here. last 7 from today
                                                        # is stinky and no good 
            elif r == 'month' or r == 'monthly':
                range = constant.MONTH
                r = "month"
            elif r == 'alltime':
                range = constant.ALL_TIME
            else:
                print("{0} is not an acceptable time range, command failed.".format(r))
                await ctx.message.reply("Sorry, I dont recognize **{0}** as a valid time range. Try `week`, `month`, or `alltime`!".format(r))
                return


            stats = self.authenticator.get_wakatime_user_json(user, ctx.guild.id, range)
            
            # Top language is not included in alltime stats. Different json formats too
            if range == constant.ALL_TIME:
                start = stats['data']['range']['start_text']
                start = start[4:] # Cut off the weekday, I dont like it there
                time = stats['data']['text']
                lang = 'None'
            else:
                time = stats['cummulative_total']['text']
                lang = data_parser.most_used_language(stats)

            # Print results
            if time == "0 secs":
                # Should specify the time range? Not sure.
                 await ctx.message.reply("Sorry, you don't have any data logged yet! Spend some time coding and try again.")
            elif lang == "None":
                await ctx.message.reply("**{0}** has coded for **{1}** since **{2}**".format(user.nick, time, start))
            else:
                await ctx.message.reply("**{0}** has coded for **{1}** this {2} \nMost used language: {3}".format(user.nick, time, r, lang))

    # Overridden method
    # Called when bot successfully logs onto server
    async def on_ready(self):
        print('We have logged in as {0.user}'.format(client))

    # On message for DMs
    async def on_message(self, message):
        if message.author == client.user:
            return

        # on_message event fires for guild messages and DMs. So if we get an on_message we still need to process it
        # as a potential command (aka, inherited process_commands function)
        await client.process_commands(message)

        # Basically checking if its a DM by seeing if the message has a guild
        if not message.guild:
            await message.reply('I have received your token. Please give me a moment while I authenticate you...')
            msg_author = str(message.author)
            token = str(message.content)
            data = DbModel.get_user_with_no_access_token(msg_author)
            # If the user is in the DB and the auth token hasn't been initialized
            if data:
                server = data.server_id
                # Authenticates token
                if self.authenticator.authorize_token(token, msg_author, server):
                    await message.reply('Successfully authenticated! You are now ready to use Wakabot commands on the '
                                        'server you registered in. Have a good day :)')
                else:
                    await message.reply('Failed to authenticate token. Was there a typo in the token?')
            else:
                await message.reply('Your information was not found in the database. Please use !register first to '
                                    'initiate the authentication. Or you were already authenticated ;)')


# Load secrets file and get token
load_dotenv('secrets.env')
API_TOKEN = os.getenv('DISCORD_TOKEN')

DbModel.init_tables()

intents = discord.Intents.default()
intents.members = True

client = WakaBot()
client.run(API_TOKEN)
DbModel.db.close()<|MERGE_RESOLUTION|>--- conflicted
+++ resolved
@@ -37,8 +37,6 @@
             else:
                 await cmd_author.send('You either already requested to be initialized or you are already authenticated')
 
-
-<<<<<<< HEAD
         # HANDLES ALL LEADERBOARDS ARGS
         @self.command(name='top')
         async def leaderboard(ctx):
@@ -47,15 +45,6 @@
         # HANDLES ALL INDIVIDUAL STAT ARGS
         @self.command(name='stats')
         async def stats(ctx, r, user: discord.Member):
-=======
-        # Command to print the top 5 users of the week
-        #@self.command(name='weekly')
-        #async def waka_leaderboard_weekly(ctx):
-        #    pass
-
-        @self.command(name='weekly')
-        async def self_weekly(ctx):
->>>>>>> 2bf86cbb
             """
             Prints out the stats of the user that sends the command
             args[0]: range (week, month, year, alltime)
